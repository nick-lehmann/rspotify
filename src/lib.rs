//! Rspotify is a wrapper for the [Spotify Web API
//! ](https://developer.spotify.com/web-api/), inspired by [spotipy
//! ](https://github.com/plamere/spotipy). It includes support for all the
//! [authorization flows](https://developer.spotify.com/documentation/general/guides/authorization-guide/),
//! and helper methods for [all available endpoints
//! ](https://developer.spotify.com/documentation/web-api/reference/).
//!
//! ## Configuration
//!
//! ### HTTP Client
//!
//! By default, Rspotify uses the [`reqwest`] asynchronous HTTP client with its
//! default TLS, but you can customize both the HTTP client and the TLS with the
//! following features:
//!
//! - [`reqwest`](https://github.com/seanmonstar/reqwest): enabling
//!   `client-reqwest`, TLS available:
//!     + `reqwest-default-tls` (reqwest's default)
//!     + `reqwest-rustls-tls`
//!     + `reqwest-native-tls`
//!     + `reqwest-native-tls-vendored`
//! - [`ureq`](https://github.com/algesten/ureq): enabling `client-ureq`, TLS
//!   available:
//!     + `ureq-rustls-tls` (ureq's default)
//!
//! If you want to use a different client or TLS than the default ones, you'll
//! have to disable the default features and enable whichever you want. For
//! example, this would compile Rspotify with `reqwest` and the native TLS:
//!
//! ```toml
//! [dependencies]
//! rspotify = {
//!     version = "...",
//!     default-features = false,
//!     features = ["client-reqwest", "reqwest-native-tls"]
//! }
//! ```
//!
//! [`maybe_async`] internally enables Rspotify to  use both synchronous and
//! asynchronous HTTP clients. You can also use `ureq`, a synchronous client,
//! like so:
//!
//! ```toml
//! [dependencies]
//! rspotify = {
//!     version = "...",
//!     default-features = false,
//!     features = ["client-ureq", "ureq-rustls-tls"]
//! }
//! ```
//!
//! ### Proxies
//!
//! [`reqwest`](reqwest#proxies) supports system proxies by default. It reads
//! the environment variables `HTTP_PROXY` and `HTTPS_PROXY` environmental
//! variables to set HTTP and HTTPS proxies, respectively.
//!
//! ### Environmental variables
//!
//! Rspotify supports the [`dotenv`] crate, which allows you to save credentials
//! in a `.env` file. These will then be automatically available as
//! environmental values when using methods like
//! [`CredentialsBuilder::from_env`](crate::oauth2::CredentialsBuilder::from_env):
//!
//! ```toml
//! [dependencies]
//! rspotify = { version = "...", features = ["env-file"] }
//! ```
//!
//! ### Cli utilities
//!
//! Rspotify includes basic support for Cli apps to obtain access tokens by
//! prompting the user, after enabling the `cli` feature. See the [Authorization
//! ](#authorization) section for more information.
//!
//! ## Getting Started
//!
//! ### Authorization
//!
//! All endpoints require authorization. You will need to generate a token
//! that indicates that the client has been granted permission to perform
//! requests. You will need to [register your app to get the necessary client
//! credentials](https://developer.spotify.com/dashboard/applications). Read
//! the [official guide for a detailed explanation of the different
//! authorization flows available
//! ](https://developer.spotify.com/documentation/general/guides/authorization-guide/).
//!
//! The most basic authentication flow, named the [Client Credentials flow
//! ](https://developer.spotify.com/documentation/general/guides/authorization-guide/#client-credentials-flow),
//! consists on requesting a token to Spotify given some client credentials.
//! This can be done with [`Spotify::request_client_token`
//! ](crate::client::Spotify::request_client_token), as seen in
//! [this example
//! ](https://github.com/ramsayleung/rspotify/blob/master/examples/album.rs).
//!
//! Some of the available endpoints also require access to the user's personal
//! information, meaning that you have to follow the [Authorization Flow
//! ](https://developer.spotify.com/documentation/general/guides/authorization-guide/#authorization-code-flow)
//! instead. In a nutshell, these are the steps you need to make for this:
//!
//! 0. Generate a request URL with [`Spotify::get_authorize_url`
//!    ](crate::client::Spotify::get_authorize_url).
//! 1. The user logs in with the request URL, which redirects to the redirect
//!    URI and provides a code in the parameters. This happens on your side.
//! 2. The code obtained in the previous step is parsed with
//!    [`Spotify::parse_response_code`
//!    ](crate::client::Spotify::parse_response_code).
//! 3. The code is sent to Spotify in order to obtain an access token with
//!    [`Spotify::request_user_token`
//!    ](crate::client::Spotify::request_user_token) or
//!    [`Spotify::request_user_token_without_cache`
//!    ](crate::client::Spotify::prompt_for_user_token_without_cache).
//! 4. Finally, this access token can be used internally for the requests.
//!    This access token may expire relatively soon, so it can be refreshed
//!    with the refresh token (obtained in the third step as well) using
//!    [`Spotify::refresh_user_token`
//!    ](crate::client::Spotify::refresh_user_token) or
//!    [`Spotify::refresh_user_token_without_cache`
//!    ](crate::client::Spotify::refresh_user_token_without_cache).
//!    Otherwise, a new access token may be generated from scratch by repeating
//!    these steps, but the advantage of refreshing it is that this doesn't
//!    require the user to log in, and that it's a simpler procedure.
//!
//! See the [`webapp`
//! ](https://github.com/ramsayleung/rspotify/tree/master/examples/webapp)
//! example for more details on how you can implement it for something like a
//! web server.
//!
//! If you're developing a Cli application, you might be interested in the
//! `cli` feature, which brings the [`Spotify::prompt_for_user_token`
//! ](crate::client::Spotify::prompt_for_user_token) and
//! [`Spotify::prompt_for_user_token_without_cache`
//! ](crate::client::Spotify::prompt_for_user_token_without_cache)
//! methods. These will run all the authentication steps. The user wil log in
//! by opening the request URL in its default browser, and the requests will be
//! performed automatically.
//!
//! An example of the Cli authentication:
//!
//! ![demo](https://raw.githubusercontent.com/ramsayleung/rspotify/master/doc/images/rspotify.gif)
//!
//! Note: even if your script does not have an accessible URL, you will have to
//! specify a redirect URI. It doesn't need to work or be accessible, you can
//! use `http://localhost:8888/callback` for example, which will also have the
//! code appended like so: `http://localhost/?code=...`.
//!
//! In order to help other developers to get used to `rspotify`, there are
//! public credentials available for a dummy account. You can test `rspotify`
//! with this account's `RSPOTIFY_CLIENT_ID` and `RSPOTIFY_CLIENT_SECRET`
//! inside the [`.env` file
//! ](https://github.com/ramsayleung/rspotify/blob/master/.env) for more
//! details.
//!
//! ### Examples
//!
//! There are some [available examples
//! ](https://github.com/ramsayleung/rspotify/tree/master/examples)
//! which can serve as a learning tool.

// Disable all modules when both client features are enabled or when none are.
// This way only the compile error below gets shown instead of a whole list of
// confusing errors..

#[cfg(any(feature = "client-reqwest", feature = "client-ureq"))]
#[cfg(not(all(feature = "client-reqwest", feature = "client-ureq")))]
pub mod client;
#[cfg(any(feature = "client-reqwest", feature = "client-ureq"))]
#[cfg(not(all(feature = "client-reqwest", feature = "client-ureq")))]
mod http;
#[cfg(any(feature = "client-reqwest", feature = "client-ureq"))]
#[cfg(not(all(feature = "client-reqwest", feature = "client-ureq")))]
pub mod oauth2;
<<<<<<< HEAD
pub use rspotify_macros as macros;
pub use rspotify_macros::scopes;
pub use rspotify_model as model;
=======
#[cfg(not(all(feature = "client-reqwest", feature = "client-ureq")))]
pub mod pagination;

#[macro_use]
mod macros;
>>>>>>> 50bec4ca

#[cfg(all(feature = "client-reqwest", feature = "client-ureq"))]
compile_error!(
    "`client-reqwest` and `client-ureq` features cannot both be enabled at \
    the same time, if you want to use `client-ureq` you need to set \
    `default-features = false`"
);

#[cfg(not(any(feature = "client-reqwest", feature = "client-ureq")))]
compile_error!(
    "You have to enable at least one of the available clients with the \
    `client-reqwest` or `client-ureq` features."
);<|MERGE_RESOLUTION|>--- conflicted
+++ resolved
@@ -170,17 +170,15 @@
 #[cfg(any(feature = "client-reqwest", feature = "client-ureq"))]
 #[cfg(not(all(feature = "client-reqwest", feature = "client-ureq")))]
 pub mod oauth2;
-<<<<<<< HEAD
-pub use rspotify_macros as macros;
-pub use rspotify_macros::scopes;
-pub use rspotify_model as model;
-=======
 #[cfg(not(all(feature = "client-reqwest", feature = "client-ureq")))]
 pub mod pagination;
 
-#[macro_use]
-mod macros;
->>>>>>> 50bec4ca
+// Subcrate re-exports
+pub use rspotify_macros as macros;
+pub use rspotify_model as model;
+
+// Top-level re-exports
+pub use macros::scopes;
 
 #[cfg(all(feature = "client-reqwest", feature = "client-ureq"))]
 compile_error!(
