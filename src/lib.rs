//! Rspotify is a wrapper for the [Spotify Web API
//! ](https://developer.spotify.com/web-api/), inspired by [spotipy
//! ](https://github.com/plamere/spotipy). It includes support for all the
//! [authorization flows](https://developer.spotify.com/documentation/general/guides/authorization-guide/),
//! and helper methods for [all available endpoints
//! ](https://developer.spotify.com/documentation/web-api/reference/).
//!
//! ## Configuration
//!
//! By default, Rspotify uses the [`reqwest`](https://docs.rs/reqwest)
//! asynchronous HTTP client with its default TLS, but you can customize both
//! the HTTP client and the TLS with the following features:
//!
//! - `client-reqwest` (default), TLS available:
//!     + `reqwest-default-tls` (default)
//!     + `reqwest-rustls-tls`
//!     + `reqwest-native-tls`
//!     + `reqwest-native-tls-vendored`
//! - `client-ureq`, TLS available:
//!     + `ureq-rustls-tls` (what `ureq` uses by default)
//!     + `ureq-native-tls`
//!
//! If you want to use a different client or TLS than the default ones, you'll
//! have to disable the default features and enable whichever you want. For
//! example, this would compile Rspotify with `reqwest` and the native TLS:
//!
//! ```toml
//! [dependencies]
//! rspotify = {
//!     version = "...",
//!     default-features = false,
//!     features = ["client-reqwest", "reqwest-native-tls"]
//! }
//! ```
//! Rspotify uses [maybe_async](https://docs.rs/maybe-async/0.2.0/maybe_async/)
//! crate to switch between different HTTP clients to get different features.
//! In our case, `rspotify` supports async and blocking feature by triggering
//! `maybe_async` inside `Cargo.toml`, so we don't have maintain two sets of
//! code which are almostly same. By default, Rspotify uses asynchronous
//! programming with `async` and `await` by leveraging `reqwest` crate by
//! using `client-reqwest` feature. And the blocking IO feature can be
//! enabled to access with `client-ureq` feature, with non-async methods
//! and the `rustls` TLS:
//!
//! ```toml
//! [dependencies]
//! rspotify = {
//!     version = "...",
//!     default-features = false,
//!     features = ["client-ureq", "ureq-rustls-tls"]
//! }
//! ```
//!
//! [`reqwest`](https://docs.rs/reqwest/#proxies) supports system proxies by
//! default. It reads the environment variables `HTTP_PROXY` and `HTTPS_PROXY`
//! environmental variables to set HTTP and HTTPS proxies, respectively.
//!
//! Rspotify supports the [`dotenv` crate
//! ](https://github.com/dotenv-rs/dotenv), which allows you to save
//! credentials in a `.env` file. These will then be available as environmental
//! values when using methods like [`CredentialsBuilder::from_env`
//! ](oauth2/struct.CredentialsBuilder.html#method.from_env):
//!
//! ```toml
//! [dependencies]
//! rspotify = { version = "...", features = ["env-file"] }
//! ```
//!
//! Rspotify includes support for CLI apps to obtain access tokens by prompting
//! the user, after enabling the `cli` feature. See the [Authorization
//! ](#authorization) section for more information.
//!
//! ## Getting Started
//!
//! ### Authorization
//!
//! All endpoints require authorization. You will need to generate a token
//! that indicates that the client has been granted permission to perform
//! requests. You will need to [register your app to get the necessary client
//! credentials](https://developer.spotify.com/dashboard/applications). Read
//! the [official guide for a detailed explanation of the different
//! authorization flows available
//! ](https://developer.spotify.com/documentation/general/guides/authorization-guide/).
//!
//! The most basic authentication flow, named the [Client Credentials flow
//! ](https://developer.spotify.com/documentation/general/guides/authorization-guide/#client-credentials-flow),
//! consists on requesting a token to Spotify given some client credentials.
//! This can be done with [`Spotify::request_client_token`
//! ](client/struct.Spotify.html#method.request_client_token), as seen in
//! [this example
//! ](https://github.com/ramsayleung/rspotify/blob/master/examples/album.rs).
//!
//! Some of the available endpoints also require access to the user's personal
//! information, meaning that you have to follow the [Authorization Flow
//! ](https://developer.spotify.com/documentation/general/guides/authorization-guide/#authorization-code-flow)
//! instead. In a nutshell, these are the steps you need to make for this:
//!
//! 0. Generate a request URL with [`Spotify::get_authorize_url`
//!    ](client/struct.Spotify.html#method.get_authorize_url).
//! 1. The user logs in with the request URL, which redirects to the redirect
//!    URI and provides a code in the parameters. This happens on your side.
//! 2. The code obtained in the previous step is parsed with
//!    [`Spotify::parse_response_code`
//!    ](client/struct.Spotify.html#method.parse_response_code).
//! 3. The code is sent to Spotify in order to obtain an access token with
//!    [`Spotify::request_user_token`
//!    ](client/struct.Spotify.html#method.request_user_token) or
//!    [`Spotify::request_user_token_without_cache`
//!    ](client/struct.Spotify.html#method.prompt_for_user_token_without_cache).
//! 4. Finally, this access token can be used internally for the requests.
//!    This access token may expire relatively soon, so it can be refreshed
//!    with the refresh token (obtained in the third step as well) using
//!    [`Spotify::refresh_user_token`
//!    ](client/struct.Spotify.html#method.refresh_user_token) or
//!    [`Spotify::refresh_user_token_without_cache`
//!    ](client/struct.Spotify.html#method.refresh_user_token_without_cache).
//!    Otherwise, a new access token may be generated from scratch by repeating
//!    these steps, but the advantage of refreshing it is that this doesn't
//!    require the user to log in, and that it's a simpler procedure.
//!
//! See the [`webapp`
//! ](https://github.com/ramsayleung/rspotify/tree/master/examples/webapp)
//! example for more details on how you can implement it for something like a
//! web server.
//!
//! If you're developing a CLI application, you might be interested in the
//! `cli` feature, which brings the [`Spotify::prompt_for_user_token`
//! ](client/struct.Spotify.html#method.prompt_for_user_token) and
//! [`Spotify::prompt_for_user_token_without_cache`
//! ](client/struct.Spotify.html#method.prompt_for_user_token_without_cache)
//! methods. These will run all the authentication steps. The user wil log in
//! by opening the request URL in its default browser, and the requests will be
//! performed automatically.
//!
//! An example of the CLI authentication:
//!
//! ![demo](https://raw.githubusercontent.com/ramsayleung/rspotify/master/doc/images/rspotify.gif)
//!
//! Note: even if your script does not have an accessible URL, you will have to
//! specify a redirect URI. It doesn't need to work or be accessible, you can
//! use `http://localhost:8888/callback` for example, which will also have the
//! code appended like so: `http://localhost/?code=...`.
//!
//! In order to help other developers to get used to `rspotify`, there are
//! public credentials available for a dummy account. You can test `rspotify`
//! with this account's `RSPOTIFY_CLIENT_ID` and `RSPOTIFY_CLIENT_SECRET`
//! inside the [`.env` file
//! ](https://github.com/ramsayleung/rspotify/blob/master/.env) for more
//! details.
//!
//! ### Examples
//!
//! There are some [available examples
//! ](https://github.com/ramsayleung/rspotify/tree/master/examples)
<<<<<<< HEAD
//! which can serve as a learning tool. The following snippet will obtain the
//! top tracks for an artist:
//!
//! ```toml
//! [dependencies]
//! rspotify = { version = "0.10.0" }
//! tokio = { version = "0.2", features = ["full"] }
//! ```
//!
//! ```rust
//! use rspotify::client::Spotify;
//! use rspotify::oauth2::SpotifyClientCredentials;
//! use rspotify::enums::Country;
//!
//! #[tokio::main]
//! async fn main() {
//!     // Set client_id and client_secret in .env file or
//!     // export RSPOTIFY_CLIENT_ID="your client_id"
//!     // export RSPOTIFY_CLIENT_SECRET="secret"
//!     let client_credential = SpotifyClientCredentials::default().build();
//!
//!     // Or set client_id and client_secret explictly
//!     // let client_credential = SpotifyClientCredentials::default()
//!     //     .client_id("this-is-my-client-id")
//!     //     .client_secret("this-is-my-client-secret")
//!     //     .build();
//!     let spotify = Spotify::default()
//!         .client_credentials_manager(client_credential)
//!         .build();
//!     let birdy_uri = "spotify:artist:2WX2uTcsvV5OnS0inACecP";
//!     let tracks = spotify
//!         .artist_top_tracks(birdy_uri, Country::UnitedStates)
//!         .await;
//!     println!("{:?}", tracks.unwrap());
//! }
//! ```
=======
//! which can serve as a learning tool.
>>>>>>> d55c4a67

pub mod client;
<<<<<<< HEAD
pub mod enums;
pub mod model;
pub mod oauth2;
pub mod util;
=======
mod http;
pub mod model;
pub mod oauth2;
pub mod senum;
pub mod util;

#[doc(hidden)]
mod macros {
    /// Reduce boilerplate when inserting new elements in a JSON object.
    #[macro_export]
    macro_rules! json_insert {
        ($json:expr, $p1:expr, $p2:expr) => {
            // TODO: maybe into instead
            $json
                .as_object_mut()
                .unwrap()
                .insert($p1.to_string(), json!($p2))
        };
    }
}
>>>>>>> d55c4a67
<|MERGE_RESOLUTION|>--- conflicted
+++ resolved
@@ -152,58 +152,13 @@
 //!
 //! There are some [available examples
 //! ](https://github.com/ramsayleung/rspotify/tree/master/examples)
-<<<<<<< HEAD
-//! which can serve as a learning tool. The following snippet will obtain the
-//! top tracks for an artist:
-//!
-//! ```toml
-//! [dependencies]
-//! rspotify = { version = "0.10.0" }
-//! tokio = { version = "0.2", features = ["full"] }
-//! ```
-//!
-//! ```rust
-//! use rspotify::client::Spotify;
-//! use rspotify::oauth2::SpotifyClientCredentials;
-//! use rspotify::enums::Country;
-//!
-//! #[tokio::main]
-//! async fn main() {
-//!     // Set client_id and client_secret in .env file or
-//!     // export RSPOTIFY_CLIENT_ID="your client_id"
-//!     // export RSPOTIFY_CLIENT_SECRET="secret"
-//!     let client_credential = SpotifyClientCredentials::default().build();
-//!
-//!     // Or set client_id and client_secret explictly
-//!     // let client_credential = SpotifyClientCredentials::default()
-//!     //     .client_id("this-is-my-client-id")
-//!     //     .client_secret("this-is-my-client-secret")
-//!     //     .build();
-//!     let spotify = Spotify::default()
-//!         .client_credentials_manager(client_credential)
-//!         .build();
-//!     let birdy_uri = "spotify:artist:2WX2uTcsvV5OnS0inACecP";
-//!     let tracks = spotify
-//!         .artist_top_tracks(birdy_uri, Country::UnitedStates)
-//!         .await;
-//!     println!("{:?}", tracks.unwrap());
-//! }
-//! ```
-=======
 //! which can serve as a learning tool.
->>>>>>> d55c4a67
 
 pub mod client;
-<<<<<<< HEAD
 pub mod enums;
-pub mod model;
-pub mod oauth2;
-pub mod util;
-=======
 mod http;
 pub mod model;
 pub mod oauth2;
-pub mod senum;
 pub mod util;
 
 #[doc(hidden)]
@@ -219,5 +174,4 @@
                 .insert($p1.to_string(), json!($p2))
         };
     }
-}
->>>>>>> d55c4a67
+}